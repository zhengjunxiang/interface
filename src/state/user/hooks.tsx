--- conflicted
+++ resolved
@@ -92,13 +92,6 @@
 
   const setSingleHopOnly = useCallback(
     (newSingleHopOnly: boolean) => {
-<<<<<<< HEAD
-      ReactGA.event({
-        category: 'Routing',
-        action: newSingleHopOnly ? 'enable single hop' : 'disable single hop',
-      })
-=======
->>>>>>> e4dd4f92
       dispatch(updateUserSingleHopOnly({ userSingleHopOnly: newSingleHopOnly }))
     },
     [dispatch]
