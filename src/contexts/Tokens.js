--- conflicted
+++ resolved
@@ -89,20 +89,12 @@
       [DECIMALS]: 9,
       [EXCHANGE_ADDRESS]: '0xb92dE8B30584392Af27726D5ce04Ef3c4e5c9924'
     },
-<<<<<<< HEAD
-
-=======
->>>>>>> 4e834c4c
     '0xc719d010B63E5bbF2C0551872CD5316ED26AcD83': {
       [NAME]: 'Decentralized Insurance Protocol',
       [SYMBOL]: 'DIP',
       [DECIMALS]: 18,
       [EXCHANGE_ADDRESS]: '0x61792F290e5100FBBcBb2309F03A1Bab869fb850'
     },
-<<<<<<< HEAD
-
-=======
->>>>>>> 4e834c4c
     '0x4946Fcea7C692606e8908002e55A582af44AC121': {
       [NAME]: 'FOAM Token',
       [SYMBOL]: 'FOAM',
